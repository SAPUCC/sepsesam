--- conflicted
+++ resolved
@@ -1311,18 +1311,8 @@
         """
         log.debug("Running function")
         endpoint = "/sep/api/schedules"
-<<<<<<< HEAD
-        url = "{}{}".format(
-            self.url if self.url[-1] == "/" else self.url + "/",
-            endpoint if endpoint[0] != "/" else endpoint[1:],
-        )
-        
+        url = self._urlexpand(endpoint)
         kwargs["name"] = name
-=======
-        url = self._urlexpand(endpoint)
-        if id:
-            kwargs["id"] = id
->>>>>>> 8674465f
         response = requests.post(url=url, auth=(self.username, self.password), json=kwargs, verify=self.verify)
         self._process_error(response)
         data = response.json()
@@ -1343,18 +1333,9 @@
         """
         Delete a schedule
         """
-<<<<<<< HEAD
         log.debug("Running function")
         endpoint = "/sep/api/schedules/{}/delete".format(name.lower())
-        url = "{}{}".format(
-            self.url if self.url[-1] == "/" else self.url + "/",
-            endpoint if endpoint[0] != "/" else endpoint[1:],
-        )
-=======
-        self.log.debug("Running function")
-        endpoint = "/sep/api/schedules/{}/delete".format(id)
-        url = self._urlexpand(endpoint)
->>>>>>> 8674465f
+        url = self._urlexpand(endpoint)
         response = requests.get(url=url, auth=(self.username, self.password), verify=self.verify)
         self._process_error(response)
         data = response.json()
@@ -1813,10 +1794,5 @@
                     break
             if valid_entry:
                 data.append(group)
-<<<<<<< HEAD
-        log.debug("Got response:\n{}".format(pprint.pformat(data)))
-        return data
-=======
-        self.log.debug("Got response:\n{}".format(pprint.pformat(data)))
-        return data
->>>>>>> 8674465f
+        log.debug("Got response:\n{}".format(pprint.pformat(data)))
+        return data